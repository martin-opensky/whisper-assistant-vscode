{
  "name": "whisper-assistant",
  "displayName": "Whisper Assistant",
  "description": "Leveraging OpenAI's Whisper to transcribe your speech, enhancing your coding efficiency and experience.",
<<<<<<< HEAD
  "version": "1.1.6",
=======
  "version": "1.2.1",
>>>>>>> ecc7214c
  "publisher": "MartinOpenSky",
  "icon": "images/whisper-assistant.png",
  "repository": {
    "type": "git",
    "url": "https://github.com/martin-opensky/whisper-assistant-vscode.git"
  },
  "engines": {
    "vscode": "^1.70.0"
  },
  "categories": [
    "Other"
  ],
  "activationEvents": [
    "onStartupFinished",
    "onDidChangeWorkspaceFolders"
  ],
  "main": "./out/extension.js",
  "contributes": {
    "commands": [
      {
        "command": "whisperAssistant.toggleRecording",
        "title": "Toggle Recording"
      }
    ],
    "keybindings": [
      {
        "command": "whisperAssistant.toggleRecording",
        "key": "ctrl+m",
        "mac": "cmd+m"
      }
    ],
    "configuration": {
      "type": "object",
      "title": "Whisper Assistant Settings",
      "properties": {
        "whisper-assistant.apiProvider": {
          "type": "string",
          "default": "localhost",
          "enum": [
            "localhost",
            "openai",
            "groq"
          ],
          "description": "Select the API provider for transcription"
        },
        "whisper-assistant.apiKey": {
          "type": "string",
          "default": "localhost-key-must-be-set",
          "description": "API key for the selected provider (must be set for localhost)"
        },
        "whisper-assistant.customEndpoint": {
          "type": "string",
          "default": "http://localhost:4444",
          "description": "Custom endpoint URL (localhost only)"
        }
      }
    }
  },
  "scripts": {
    "vscode:prepublish": "yarn run compile",
    "compile": "tsc -p ./",
    "watch": "tsc -watch -p ./",
    "pretest": "yarn run compile && yarn run lint && rm -rf .vscode-test",
    "lint": "eslint src --ext ts",
    "test": "node ./out/test/runTest.js",
    "package": "vsce package",
    "publish": "vsce package && vsce publish",
    "clean": "rm -rf out .vscode-test",
    "deploy": "rsync -av --existing \"$(pwd)/\" \"$HOME/.cursor/extensions/martinopensky.whisper-assistant-${npm_package_version}/\""
  },
  "devDependencies": {
    "@types/mocha": "^10.0.1",
    "@types/node": "16.x",
    "@types/vscode": "^1.70.0",
    "@typescript-eslint/eslint-plugin": "^6.4.1",
    "@typescript-eslint/parser": "^6.4.1",
    "@vscode/test-electron": "^2.3.4",
    "@vscode/vsce": "^2.24.0",
    "eslint": "^8.47.0",
    "glob": "^10.3.3",
    "mocha": "^10.2.0",
    "openai": "^4.90.0",
    "typescript": "^5.1.6"
  },
  "dependencies": {
    "openai": "^4.90.0"
  }
}<|MERGE_RESOLUTION|>--- conflicted
+++ resolved
@@ -2,11 +2,7 @@
   "name": "whisper-assistant",
   "displayName": "Whisper Assistant",
   "description": "Leveraging OpenAI's Whisper to transcribe your speech, enhancing your coding efficiency and experience.",
-<<<<<<< HEAD
-  "version": "1.1.6",
-=======
   "version": "1.2.1",
->>>>>>> ecc7214c
   "publisher": "MartinOpenSky",
   "icon": "images/whisper-assistant.png",
   "repository": {
